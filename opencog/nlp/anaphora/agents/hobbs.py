
from __future__ import print_function
from pprint import pprint
from opencog.cogserver import MindAgent
from opencog.atomspace import types, AtomSpace, TruthValue
from opencog.scheme_wrapper import load_scm,scheme_eval_h,scheme_eval, __init__
import Queue
import time

__author__ = 'Hujie Wang'


class BindLinkExecution():

    '''
    Executes a (cog-bind xxx) command and return the results of it
    '''

    def __init__(self,atomspace,anchorNode, target, command,resultNode,atomType):

        '''
        Stores necessary information
        '''

        self.atomspace=atomspace
        self.anchorNode=anchorNode
        self.target=target
        self.command=command
        self.resultNode=resultNode
        self.atomType=atomType

    def execution(self):

        '''
        First binds the "anchorNode" with the "target" if "anchorNode" exists, then executes scheme command "command"
        '''

        if self.anchorNode != None and self.target != None:
            self.tmpLink=self.atomspace.add_link(types.ListLink, [self.anchorNode, self.target], TruthValue(1.0, 100))
        else:
            self.tmpLink=None
        response = scheme_eval(self.atomspace, self.command)
        d=3;

    def returnResult(self):

        '''
        Returns list of atoms resulted in previous execution of a scheme command
        It only returns atoms which match the type of "self.atomType"
        '''

        if self.resultNode==None:
            return
        rv=[]
        listOfLinks=self.resultNode.incoming
        for link in listOfLinks:
            atom=(link.out)[1]
            if atom.type==self.atomType:
                rv.append(atom)

        for link in listOfLinks:
            self.atomspace.remove(link)
        return rv

    def clear(self):

        '''
        Cleans up the Link between the "anchorNode" and the "target".
        '''

        if self.tmpLink!=None:
            self.atomspace.remove(self.tmpLink)


class HobbsAgent(MindAgent):

    '''
    Does anaphora resolutions by doing Breadth-First search on the parse tree, rejects any antecedents which are matched by filters
    '''

    def __init__(self):
        self.checked=dict()
        self.wordNumber=dict()
        self.atomspace = None

        self.currentPronounNode = None
        self.currentTarget = None
        self.currentResult = None
        self.currentProposal = None
        self.unresolvedReferences=None
        self.pronounNumber = None

        self.pronouns = None
        self.roots = None

        self.logfile=open('/tmp/results.txt', 'w')

    def bindLinkExe(self,anchorNode, target, command,resultNode,atomType):

        '''
        Just combines all the steps of executing a scheme command into a single function.
        '''

        exe=BindLinkExecution(self.atomspace,anchorNode, target, command,resultNode,atomType)
        exe.execution()
        rv=exe.returnResult()
        exe.clear()
        return rv

    def StringToNumber(self,str):
        return int(str)

    def getWordNumber(self,node):
        return self.wordNumber[node.name]

    def getSentenceNumber(self,node):

        '''
        Given a ParseNode, returns a SentenceNumber of a SentenceNode associated with it.
        '''

        rv=self.bindLinkExe(self.currentTarget,node,'(cog-bind getNumberNode_ParseNode)',self.currentResult,types.NumberNode)
        return int(rv[0].name)

    def sortNodes(self,list,keyFunc):

        '''
        Sorts nodes according to their word sequence number and returns the sorted list.
        '''
        return sorted(list,key=keyFunc)

    def getChildren(self,node):

        '''
        Returns a sorted list of children nodes of current node.
        '''

        rv=self.bindLinkExe(self.currentTarget,node,'(cog-bind getChildren)',self.currentResult,types.WordInstanceNode)
        return self.sortNodes(rv,self.getWordNumber)

    def propose(self,node):
        '''
        It iterates all filters, reject the antecedent or "node" if it's matched by any filters.
        '''

        self.currentResolutionLink_pronoun=self.atomspace.add_link(types.ListLink, [self.currentResolutionNode, self.currentPronoun, node], TruthValue(1.0, 100))
        rejected = False
        filterNumber=-1
        for index in range(1,self.numOfFilters):
            command='(cog-bind-crisp filter-#'+str(index)+')'
            rv=self.bindLinkExe(self.currentProposal,node,command,self.currentResult,types.AnchorNode)
            if len(rv)>0:
                '''
                Reject it
                '''
                rejected = True
                filterNumber=index
                break

        if not rejected:
            #self.bindLinkExe(self.currentProposal,node,'(cog-bind propose)',None,None)
            #print("accepted "+node.name,file=self.logfile)
            print("accepted "+node.name)
        #else:
            #print("rejected "+node.name+" by filter-#"+str(filterNumber))

    def Checked(self,node):

        '''
        Since graph is not necessarily a forest, this agent actually does a Breadth-First search on a general graph for
        each pronoun, so we need to avoid cycling around the graph by marking each node as checked if we have visited it once.
        '''

        if node.name in self.checked:
            return True
        self.checked[node.name]=True
        return False

    def bfs(self,node):

        '''
        Does a Breadth-First search, starts with "node"
        '''

        if node==None:
            #print("found you bfs")
            return
        q=Queue.Queue()
        q.put(node)
        while not q.empty():
            front=q.get()
            self.propose(front)
            children=self.getChildren(front)
            if len(children)>0:
                for node in children:
                    if not self.Checked(node):
                        q.put(node)

    def getPronouns(self):
        return self.bindLinkExe(None,None,'(cog-bind getPronouns)',self.unresolvedReferences,types.WordInstanceNode)

    def getRoots(self):

        '''
        Return a list of roots(incoming degree of 0)
        '''

        self.bindLinkExe(None,None,'(cog-bind-crisp connectRootsToParseNodes)',None,None)
        rv= self.bindLinkExe(None,None,'(cog-bind getAllParseNodes)',self.currentResult,types.ParseNode)
        return self.sortNodes(rv,self.getSentenceNumber)

    def getRootOfNode(self,target):
        '''
        Naive approach, but works
        '''
        return self.roots[len(self.roots)-1]

    def  previousRootExist(self,root):

        '''
        "previous" means that a root with smaller word sequence number than the word sequence number of current "roots".
        '''
        return not self.roots[0].name==root.name

    def getPrevious(self,root):

        '''
        Return a previous root.
        '''

        rootNumber=self.getSentenceNumber(root)
        for root in reversed(self.roots):
            number=self.getSentenceNumber(root)
            if number<rootNumber:
                return root
        #print("Impossible")

    def getAllNumberNodes(self):

        '''
        Finds word sequence number for each word
        '''

        rv= self.bindLinkExe(None,None,'(cog-bind getAllNumberNodes)',self.currentResult,types.WordSequenceLink)
        for link in rv:
            out=link.out
            if out[0].type==types.WordInstanceNode:
                self.wordNumber[out[0].name]=self.StringToNumber(out[1].name)

    def initilization(self,atomspace):
        self.atomspace = atomspace

        self.currentPronounNode = atomspace.add_node(types.AnchorNode, 'CurrentPronoun', TruthValue(1.0, 100))
        self.currentTarget = atomspace.add_node(types.AnchorNode, 'CurrentTarget', TruthValue(1.0, 100))
        self.currentResult = atomspace.add_node(types.AnchorNode, 'CurrentResult', TruthValue(1.0, 100))
        self.currentProposal = atomspace.add_node(types.AnchorNode, 'CurrentProposal', TruthValue(1.0, 100))
        self.unresolvedReferences=atomspace.add_node(types.AnchorNode, 'Recent Unresolved references', TruthValue(1.0, 100))
        self.currentResolutionNode=atomspace.add_node(types.AnchorNode, 'CurrentResolution', TruthValue(1.0, 100))
        self.currentResolutionLink_proposal=self.atomspace.add_link(types.ListLink, [self.currentResolutionNode, self.currentProposal], TruthValue(1.0, 100))
        self.currentResolutionLink_pronoun=self.atomspace.add_link(types.ListLink, [self.currentResolutionNode, self.currentPronounNode], TruthValue(1.0, 100))
        self.pronounNumber = -1

        data=["opencog/nlp/anaphora/rules/getChildren.scm",
              "opencog/nlp/anaphora/rules/getNumberNode_WordInstanceNode.scm",
              "opencog/nlp/anaphora/rules/getNumberNode_ParseNode.scm",
              "opencog/nlp/anaphora/rules/connectRootsToParseNodes.scm",
              "opencog/nlp/anaphora/rules/getPronouns.scm",
              "opencog/nlp/anaphora/rules/propose.scm",
              "opencog/nlp/anaphora/rules/getResults.scm",
              "opencog/nlp/anaphora/rules/getAllNumberNodes.scm",
              "opencog/nlp/anaphora/rules/getAllParseNodes.scm",

              "opencog/nlp/anaphora/rules/filtersGenerator.scm",

              "opencog/nlp/anaphora/rules/filters/filter-#1.scm",
              "opencog/nlp/anaphora/rules/filters/filter-#2.scm",
              "opencog/nlp/anaphora/rules/filters/filter-#3.scm",
              "opencog/nlp/anaphora/rules/filters/filter-#4.scm",
              "opencog/nlp/anaphora/rules/filters/filter-#5.scm",
              "opencog/nlp/anaphora/rules/filters/filter-#6.scm",
              "opencog/nlp/anaphora/rules/filters/filter-#7.scm",
              "opencog/nlp/anaphora/rules/filters/filter-#8.scm",
              "opencog/nlp/anaphora/rules/filters/filter-#9.scm",
              "opencog/nlp/anaphora/rules/filters/filter-#10.scm",
              "opencog/nlp/anaphora/rules/filters/filter-#11.scm",
              "opencog/nlp/anaphora/rules/filters/filter-#12.scm",
              "opencog/nlp/anaphora/rules/filters/filter-#13.scm",
<<<<<<< HEAD
              "opencog/nlp/anaphora/rules/filters/filter-#14.scm",
=======
>>>>>>> 8993ff06
              ]

        self.numOfFilters=len(data)
        for item in data:
            load_scm(atomspace, item)

        self.getAllNumberNodes()
        self.pronouns = self.getPronouns()
        self.roots = self.getRoots()


    def printResults(self):

        '''
        Currently, this function is not used.
        '''

        rv = self.bindLinkExe(None,None,'(cog-bind getResults)',self.currentResult,types.ReferenceLink)

        with open('/tmp/results.txt', 'w') as logfile:
            for atom in rv:
                print(atom)
                print(atom, file=logfile)

    def run(self, atomspace):
        self.initilization(atomspace)

        for pronoun in self.pronouns:
            self.checked.clear()
            self.pronounNumber=self.getWordNumber(pronoun)

            '''
            Binds current "pronoun" with "currentPronounNode".
            This part is used by pattern matcher.
            '''

            tmpLink=self.atomspace.add_link(types.ListLink, [self.currentPronounNode, pronoun], TruthValue(1.0, 100))
            self.currentPronoun=pronoun
            root=self.getRootOfNode(pronoun)
            print("\nResolving...........")
            print(pronoun)

            while True:
                if root==None:
                    #print("found you while")
                    break
                self.bfs(root)
                if self.previousRootExist(root):
                    root=self.getPrevious(root)
                else:
                    break
            self.atomspace.remove(tmpLink)<|MERGE_RESOLUTION|>--- conflicted
+++ resolved
@@ -92,6 +92,8 @@
 
         self.pronouns = None
         self.roots = None
+
+        self.numOfFilters=7
 
         self.logfile=open('/tmp/results.txt', 'w')
 
@@ -285,10 +287,7 @@
               "opencog/nlp/anaphora/rules/filters/filter-#11.scm",
               "opencog/nlp/anaphora/rules/filters/filter-#12.scm",
               "opencog/nlp/anaphora/rules/filters/filter-#13.scm",
-<<<<<<< HEAD
               "opencog/nlp/anaphora/rules/filters/filter-#14.scm",
-=======
->>>>>>> 8993ff06
               ]
 
         self.numOfFilters=len(data)
