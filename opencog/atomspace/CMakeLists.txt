SET_DIRECTORY_PROPERTIES(PROPERTIES CLEAN_NO_CUSTOM true)
OPENCOG_ADD_ATOM_TYPES(atom_types.script atom_types.h atom_types.definitions atom_types.inheritance)

ADD_LIBRARY (atomspace SHARED
	Atom.cc
	AtomSpace.cc
	AtomSpaceInit.cc
	AtomTable.cc
	AttentionValue.cc
	ClassServer.cc
	CompositeTruthValue.cc
	CountTruthValue.cc
	CoreUtils.cc
	FixedIntegerIndex.cc
	Handle.cc
	HandleEntry.cc
	HandleIterator.cc
	HandleSeqIndex.cc
	HandleSet.cc
	HandleTemporalPair.cc
	HandleTemporalPairEntry.cc
	HandleToTemporalEntryMap.cc
	ImportanceIndex.cc
	IndefiniteTruthValue.cc
	Link.cc
<<<<<<< HEAD
	LinkIndex.cc
	md5.c
	NameIndex.cc
=======
>>>>>>> 9e2cb87b
	Node.cc
	NodeIndex.cc
	NullTruthValue.cc
	PredicateIndex.cc
	SavingLoading.cc
	SimpleTruthValue.cc
	StatisticsMonitor.cc
	StringIndex.cc
	TargetTypeIndex.cc
	Temporal.cc
	TemporalEntry.cc
	TemporalMap.cc
	TemporalTable.cc
	TemporalToHandleSetMap.cc
	TimeServer.cc
	TLB.cc
	Trail.cc
	TruthValue.cc
<<<<<<< HEAD
	TypeIndex.cc
    utils.cc
    #utils2.cc
	types.cc
=======
>>>>>>> 9e2cb87b
	VersionHandle.cc
	atom_types.h
	md5.c
	types.cc
)

TARGET_LINK_LIBRARIES(atomspace
	util
	${GSL_LIBRARIES}
)

INSTALL (TARGETS atomspace
	LIBRARY DESTINATION "lib${LIB_DIR_SUFFIX}/opencog"
)

INSTALL (FILES
	Atom.h
	AtomIndex.h
	AtomSpaceDefinitions.h
	AtomSpace.h
	AtomTable.h
	atom_types.h
	AttentionValue.h
<<<<<<< HEAD
	BackingStore.h
	classes.h
=======
>>>>>>> 9e2cb87b
	ClassServer.h
	CompositeTruthValue.h
	CountTruthValue.h
	CoreUtils.h
	Defaults.h
	FixedIntegerIndex.h
	FollowLink.h
	ForeachChaseLink.h
	Foreach.h
	ForeachTwo.h
    Handle.h
	HandleEntry.h
	HandleIterator.h
	HandleMap.h
	HandleSeqIndex.h
	HandleSet.h
	HandleTemporalPairEntry.h
	HandleTemporalPair.h
	HandleToTemporalEntryMap.h
	IndefiniteTruthValue.h
	ImportanceIndex.h
	Link.h
<<<<<<< HEAD
	LinkIndex.h
	md5.h
	NameIndex.h
=======
>>>>>>> 9e2cb87b
	Node.h
	NodeIndex.h
	NullTruthValue.h
	PredicateEvaluator.h
	PredicateIndex.h
	SavableRepository.h
	SavingLoading.h
	SimpleTruthValue.h
	StatisticsMonitor.h
	StringIndex.h
	TargetTypeIndex.h
	TemporalEntry.h
	Temporal.h
	TemporalMap.h
	TemporalTable.h
	TemporalToHandleSetMap.h
	TimeServer.h
	TLB.h
	Trail.h
	TruthValue.h
<<<<<<< HEAD
	TypeIndex.h
	type_classint.h
	type_codes.h
	type_inheritance.h
	type_intclass.h
	type_names.h
	types.h
    utils.h
    #utils2.h
=======
>>>>>>> 9e2cb87b
	VersionHandle.h
	atom_types.h
	md5.h
	types.h
	DESTINATION "include/opencog/atomspace"
)<|MERGE_RESOLUTION|>--- conflicted
+++ resolved
@@ -23,12 +23,8 @@
 	ImportanceIndex.cc
 	IndefiniteTruthValue.cc
 	Link.cc
-<<<<<<< HEAD
 	LinkIndex.cc
-	md5.c
 	NameIndex.cc
-=======
->>>>>>> 9e2cb87b
 	Node.cc
 	NodeIndex.cc
 	NullTruthValue.cc
@@ -47,13 +43,9 @@
 	TLB.cc
 	Trail.cc
 	TruthValue.cc
-<<<<<<< HEAD
 	TypeIndex.cc
-    utils.cc
-    #utils2.cc
-	types.cc
-=======
->>>>>>> 9e2cb87b
+	utils.cc
+#	utils2.cc
 	VersionHandle.cc
 	atom_types.h
 	md5.c
@@ -77,11 +69,7 @@
 	AtomTable.h
 	atom_types.h
 	AttentionValue.h
-<<<<<<< HEAD
 	BackingStore.h
-	classes.h
-=======
->>>>>>> 9e2cb87b
 	ClassServer.h
 	CompositeTruthValue.h
 	CountTruthValue.h
@@ -92,7 +80,7 @@
 	ForeachChaseLink.h
 	Foreach.h
 	ForeachTwo.h
-    Handle.h
+	Handle.h
 	HandleEntry.h
 	HandleIterator.h
 	HandleMap.h
@@ -104,12 +92,8 @@
 	IndefiniteTruthValue.h
 	ImportanceIndex.h
 	Link.h
-<<<<<<< HEAD
 	LinkIndex.h
-	md5.h
 	NameIndex.h
-=======
->>>>>>> 9e2cb87b
 	Node.h
 	NodeIndex.h
 	NullTruthValue.h
@@ -130,21 +114,12 @@
 	TLB.h
 	Trail.h
 	TruthValue.h
-<<<<<<< HEAD
 	TypeIndex.h
-	type_classint.h
-	type_codes.h
-	type_inheritance.h
-	type_intclass.h
-	type_names.h
-	types.h
-    utils.h
-    #utils2.h
-=======
->>>>>>> 9e2cb87b
 	VersionHandle.h
 	atom_types.h
 	md5.h
 	types.h
+	utils.h
+#	utils2.h
 	DESTINATION "include/opencog/atomspace"
 )