#SET_DIRECTORY_PROPERTIES(PROPERTIES CLEAN_NO_CUSTOM true)

# The atom_types.h file is written to the build directory
INCLUDE_DIRECTORIES(${CMAKE_BINARY_DIR})

ADD_LIBRARY (atomspace
	AtomSpace.cc
	AtomSpaceInit.cc
	AtomTable.cc
	AttentionBank.cc
	BackingStore.cc
	FixedIntegerIndex.cc
    ThreadSafeFixedIntegerIndex.cc
	HandleSeqIndex.cc
	# HandleSetIndex.cc
	ImportanceIndex.cc
	# IncomingIndex.cc
	LinkIndex.cc
	NodeIndex.cc
	TLB.cc
	TypeIndex.cc
)

# Without this, parallel make will race and crap up the generated files.
ADD_DEPENDENCIES(atomspace opencog_atom_types)

TARGET_LINK_LIBRARIES(atomspace
<<<<<<< HEAD
	-Wl,--no-as-needed
	atomcore
=======
	atombase
	truthvalue
>>>>>>> 5e58772d
	lambda
	clearbox
	atomutils
	atombase
	truthvalue
	${COGUTIL_LIBRARY}
	${Boost_THREAD_LIBRARY}
)

INSTALL (TARGETS atomspace
	DESTINATION "lib${LIB_DIR_SUFFIX}/opencog"
)

INSTALL (FILES
	AtomSpace.h
	AtomTable.h
	AttentionBank.h
	BackingStore.h
	FixedIntegerIndex.h
	ThreadSafeFixedIntegerIndex.h
	HandleSeqIndex.h
	ImportanceIndex.h
	LinkIndex.h
	NameIndex.h
	NodeIndex.h
	StringIndex.h
	TypeIndex.h
	TLB.h
	version.h
	DESTINATION "include/opencog/atomspace"
)<|MERGE_RESOLUTION|>--- conflicted
+++ resolved
@@ -10,7 +10,7 @@
 	AttentionBank.cc
 	BackingStore.cc
 	FixedIntegerIndex.cc
-    ThreadSafeFixedIntegerIndex.cc
+	ThreadSafeFixedIntegerIndex.cc
 	HandleSeqIndex.cc
 	# HandleSetIndex.cc
 	ImportanceIndex.cc
@@ -25,13 +25,8 @@
 ADD_DEPENDENCIES(atomspace opencog_atom_types)
 
 TARGET_LINK_LIBRARIES(atomspace
-<<<<<<< HEAD
 	-Wl,--no-as-needed
 	atomcore
-=======
-	atombase
-	truthvalue
->>>>>>> 5e58772d
 	lambda
 	clearbox
 	atomutils
