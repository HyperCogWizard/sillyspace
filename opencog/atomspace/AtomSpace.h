--- conflicted
+++ resolved
@@ -492,43 +492,6 @@
                          bool parent=true,
                          const AtomSpace* = nullptr) const;
 
-<<<<<<< HEAD
-    /**
-     * Gets a container of handles that matches with the given type
-     * (subclasses optionally).
-     * Caution: this is slower than using get_handles_by_type() to
-     * get a set, as it forces the use of a copy to deduplicate atoms.
-     *
-     * @param result An output iterator.
-     * @param type The desired type.
-     * @param subclass Whether type subclasses should be considered.
-     *
-     * @return The set of atoms of a given type (subclasses optionally).
-     *
-     * @note The matched entries are appended to a container whose
-     *        OutputIterator is passed as the first argument.
-     *
-     * Example of call to this method, which would return all entries
-     * in AtomSpace:
-     * @code
-     *         std::list<Handle> ret;
-     *         atomSpace.get_handles_by_type(back_inserter(ret), ATOM, true);
-     * @endcode
-     */
-    template <typename OutputIterator> OutputIterator
-    get_handleset_by_type(OutputIterator result,
-                          Type type,
-                          bool subclass=false,
-                          bool parent=true) const
-    {
-        // Sigh. Copy the handles. This hurts performance.
-        HandleSeq hset;
-        get_handles_by_type(hset, type, subclass, parent);
-        return std::copy(hset.begin(), hset.end(), result);
-    }
-
-=======
->>>>>>> dedbbb55
     /** Returns a string representation of the AtomSpace. */
     virtual std::string to_string(void) const;
     virtual std::string to_string(const std::string& indent) const;
