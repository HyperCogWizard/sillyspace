/*
 * opencog/atomspace/Handle.cc
 *
 * Copyright (C) 2002-2007 Novamente LLC
 * Copyright (C) 2013 Linas Vepstas <linas@linas.org>
 * All Rights Reserved
 *
 * Written by Thiago Maia <thiago@vettatech.com>
 *            Andre Senna <senna@vettalabs.com>
 *
 * This program is free software; you can redistribute it and/or modify
 * it under the terms of the GNU Affero General Public License v3 as
 * published by the Free Software Foundation and including the exceptions
 * at http://opencog.org/wiki/Licenses
 *
 * This program is distributed in the hope that it will be useful,
 * but WITHOUT ANY WARRANTY; without even the implied warranty of
 * MERCHANTABILITY or FITNESS FOR A PARTICULAR PURPOSE.  See the
 * GNU General Public License for more details.
 *
 * You should have received a copy of the GNU Affero General Public License
 * along with this program; if not, write to:
 * Free Software Foundation, Inc.,
 * 51 Franklin Street, Fifth Floor, Boston, MA 02110-1301 USA.
 */

#include <climits>
#include <opencog/atomspace/Handle.h>
#include <opencog/atomspace/Atom.h>
#include <opencog/atomspace/AtomTable.h>

using namespace opencog;

const Handle Handle::UNDEFINED;
const AtomPtr Handle::NULL_POINTER;

Handle::Handle(const UUID u)
{
	_ptr = do_res(u)._ptr;
}

UUID Handle::value(void) const
{
    const Atom* a = operator->();
    if (a) return a->getUUID();
    return ULONG_MAX;
}

Atom* Handle::operator->()
{
	ProtoAtom* pa = _ptr.get();
	return dynamic_cast<Atom*>(pa);
}

Atom* Handle::operator->() const
{
	ProtoAtom* pa = _ptr.get();
	return dynamic_cast<Atom*>(pa);
}

Handle::operator AtomPtr() const
{
	return std::dynamic_pointer_cast<Atom>(_ptr);
}

Handle::operator AtomPtr()
{
	return std::dynamic_pointer_cast<Atom>(_ptr);
}

// ===================================================
// Atom comparison.

#if 0
bool Handle::atoms_eq(const AtomPtr& a, const AtomPtr& b)
{
    if (a == b) return true;
    if (NULL == a or NULL == b) return false;
    return *a == *b;
}
#endif

<<<<<<< HEAD
bool Handle::atoms_less(const ProtoAtomPtr& pa, const ProtoAtomPtr& pb)
{
    if (pa == pb) return false;
    if (NULL == pa) return true;
    if (NULL == pb) return false;

    AtomPtr a(std::dynamic_pointer_cast<Atom>(pa));
    AtomPtr b(std::dynamic_pointer_cast<Atom>(pb));
=======
bool Handle::atoms_less(const Atom* a, const Atom* b)
{
    if (a == b) return false;
    if (nullptr == a) return true;
    if (nullptr == b) return false;
>>>>>>> 95fea5bf
    UUID ua = a->getUUID();
    UUID ub = b->getUUID();
    if (INVALID_UUID != ua or INVALID_UUID != ub) return ua < ub;

    // If both UUID's are invalid, we still need to compare
    // the atoms somehow. The need to compare in some "reasonable"
    // way, so that std::set<Handle> works correctly when it uses
    // the std::less<Handle> operator, which calls this function.
    // Performing an address-space comparison is all I can think
    // of...
    // if (*a == *b) return false; lets not do this cpu-time-waster...
    return a < b;
}

// ===================================================
// Handle resolution stuff.

// Its a vector, not a set, because its priority ranked.
std::vector<const AtomTable*> Handle::_resolver;

void Handle::set_resolver(const AtomTable* tab)
{
    _resolver.push_back(tab);
}

void Handle::clear_resolver(const AtomTable* tab)
{
    auto it = std::find(_resolver.begin(), _resolver.end(), tab);
    if (it != _resolver.end())
        _resolver.erase(it);
}

// Search several atomspaces, in order.  First one to come up with
// the atom wins.  Seems to work, for now.
inline Handle Handle::do_res(UUID uuid)
{
    for (const AtomTable* at : _resolver) {
        Handle h(at->getHandle(uuid));
        if (NULL != h) return h;
    }
    return Handle();
}<|MERGE_RESOLUTION|>--- conflicted
+++ resolved
@@ -80,22 +80,14 @@
 }
 #endif
 
-<<<<<<< HEAD
-bool Handle::atoms_less(const ProtoAtomPtr& pa, const ProtoAtomPtr& pb)
+bool Handle::atoms_less(const ProtoAtom* pa, const ProtoAtom* pb)
 {
     if (pa == pb) return false;
     if (NULL == pa) return true;
     if (NULL == pb) return false;
 
-    AtomPtr a(std::dynamic_pointer_cast<Atom>(pa));
-    AtomPtr b(std::dynamic_pointer_cast<Atom>(pb));
-=======
-bool Handle::atoms_less(const Atom* a, const Atom* b)
-{
-    if (a == b) return false;
-    if (nullptr == a) return true;
-    if (nullptr == b) return false;
->>>>>>> 95fea5bf
+    Atom* a(std::dynamic_cast<Atom>(pa));
+    Atom* b(std::dynamic_cast<Atom>(pb));
     UUID ua = a->getUUID();
     UUID ub = b->getUUID();
     if (INVALID_UUID != ua or INVALID_UUID != ub) return ua < ub;
