/*
 * opencog/atoms/base/Handle.h
 *
 * Copyright (C) 2008-2010 OpenCog Foundation
 * Copyright (C) 2002-2007 Novamente LLC
 * Copyright (C) 2013 Linas Vepstas <linasvepstas@gmail.com>
 * All Rights Reserved
 *
 * This program is free software; you can redistribute it and/or modify
 * it under the terms of the GNU Affero General Public License v3 as
 * published by the Free Software Foundation and including the exceptions
 * at http://opencog.org/wiki/Licenses
 *
 * This program is distributed in the hope that it will be useful,
 * but WITHOUT ANY WARRANTY; without even the implied warranty of
 * MERCHANTABILITY or FITNESS FOR A PARTICULAR PURPOSE.  See the
 * GNU General Public License for more details.
 *
 * You should have received a copy of the GNU Affero General Public License
 * along with this program; if not, write to:
 * Free Software Foundation, Inc.,
 * 51 Franklin Street, Fifth Floor, Boston, MA 02110-1301 USA.
 */

#ifndef _OPENCOG_HANDLE_H
#define _OPENCOG_HANDLE_H

#include <iostream>
#include <climits>
#include <functional>
#include <memory>
#include <string>
#include <sstream>
#include <unordered_set>
#include <vector>

/** \addtogroup grp_atomspace
 *  @{
 */
namespace opencog
{

//! UUID == Universally Unique Identifier
typedef unsigned long UUID;

class Atom;
class Handle;
typedef std::shared_ptr<Atom> AtomPtr;
class AtomTable;

//! contains an unique identificator
class Handle
{

friend class Atom;
friend class AtomTable;
friend class AtomStorage;         // persistance

private:
    AtomPtr _ptr;

    static bool atoms_less(const Atom*, const Atom*);
    static Handle do_res(UUID);
    static std::vector<const AtomTable*> _resolver;

    static void set_resolver(const AtomTable*);
    static void clear_resolver(const AtomTable*);

    static const AtomPtr NULL_POINTER;
public:

    static const UUID INVALID_UUID = ULONG_MAX;
    static const Handle UNDEFINED;

    explicit Handle(const AtomPtr& atom) : _ptr(atom) {}
    explicit Handle(const UUID);
    explicit Handle() {}
    Handle(const Handle& h) : _ptr(h._ptr) {}
    ~Handle() {}

    UUID value(void) const;

    inline Handle& operator=(const Handle& h) {
        this->_ptr = h._ptr;
        return *this;
    }

    inline Handle& operator=(const AtomPtr& a) {
        this->_ptr = a;
        return *this;
    }

    inline Atom* operator->() {
        return _ptr.get();
    }

    inline Atom* operator->() const {
        return _ptr.get();
    }

<<<<<<< HEAD
#ifdef INLINE_POINTER_CHASING
    Handle& operator=(const AtomPtr& a) {
        this->_ptr = std::dynamic_pointer_cast<Atom>(a);
        return *this;
    }
#endif

    operator AtomPtr() const {
        return _ptr;
    }
    operator AtomPtr() {
        return _ptr;
=======
    // Cython can't access operator->() so we'll duplicate here.
    inline Atom* atom_ptr() {
        return _ptr.get();
    }

    inline bool is_defined() {
        return *this != Handle::UNDEFINED;
    }

    inline bool is_undefined() {
        return *this == Handle::UNDEFINED;
>>>>>>> 9487ac93
    }

    // Allows expressions like "if(h)..." to work when h has a non-null pointer.
    explicit inline operator bool() const noexcept {
        if (_ptr.get()) return true;
        return false;
    }

    inline bool operator==(const Atom* ap) const noexcept {
        return _ptr.get() == ap;
    }
    inline bool operator!=(const Atom* ap) const noexcept {
        return _ptr.get() != ap;
    }

    inline bool operator==(const Handle& h) const noexcept {
        return _ptr.get() == h._ptr.get();
    }
    inline bool operator!=(const Handle& h) const noexcept {
        return _ptr.get() != h._ptr.get();
    }
    inline bool operator< (const Handle& h) const noexcept {
       return atoms_less(_ptr.get(), h._ptr.get());
    }
    inline bool operator> (const Handle& h) const noexcept {
       return atoms_less(h._ptr.get(), _ptr.get());
    }
    inline bool operator<=(const Handle& h) const noexcept {
       return not atoms_less(h._ptr.get(), _ptr.get());
    }
    inline bool operator>=(const Handle& h) const noexcept {
       return not atoms_less(_ptr.get(), h._ptr.get());
    }

    /**
     * Returns a negative value, zero or a positive value if the first
     * argument is respectively smaller than, equal to, or larger than
     * the second argument.
     *
     * @param The first handle element.
     * @param The second handle element.
     * @return A negative value, zero or a positive value if the first
     * argument is respectively smaller than, equal to, or larger then the
     * second argument.
     */
    static int compare(const Handle& h1, const Handle& h2)
    {
        if (h1 < h2) return -1;
        if (h1 > h2) return 1;
        return 0;
    }
};

static inline bool operator== (std::nullptr_t, const Handle& rhs) noexcept
    { return rhs == nullptr; }

static inline bool operator!= (std::nullptr_t, const Handle& rhs) noexcept
    { return rhs != nullptr; }

//! gcc-4.7.2 needs this, because std::hash<opencog::Handle> no longer works.
//! (See very bottom of this file).
struct handle_hash : public std::unary_function<Handle, size_t>
{
   size_t operator()(const Handle& h) const
   {
       return static_cast<std::size_t>(h.value());
   }
};

//! Boost needs this function to be called by exactly this name.
inline std::size_t hash_value(Handle const& h)
{
    return static_cast<std::size_t>(h.value());
}

struct handle_less
{
   bool operator()(const Handle& hl, const Handle& hr) const
   {
       return hl < hr;
   }
};

//! a list of handles
typedef std::vector<Handle> HandleSeq;
//! a list of lists of handles
typedef std::vector<HandleSeq> HandleSeqSeq;
//! a hash that associates the handle to its unique identificator
typedef std::unordered_set<Handle, handle_hash> UnorderedHandleSet;

struct handle_seq_less
{
   bool operator()(const HandleSeq& hsl, const HandleSeq& hsr) const
   {
       size_t sl = hsl.size();
       size_t sr = hsr.size();
       if (sl != sr) return sl < sr;
       for (size_t i=0; i<sl; i++) {
           if (hsl[i] != hsr[i]) return hsl[i] < hsr[i];
       }
       return false;
   }
};

struct handle_seq_ptr_less
{
   bool operator()(const HandleSeq* hsl, const HandleSeq* hsr) const
   {
       size_t sl = hsl->size();
       size_t sr = hsr->size();
       if (sl != sr) return sl < sr;
       for (size_t i=0; i<sl; i++) {
           if (hsl->operator[](i) != hsr->operator[](i))
               return hsl->operator[](i) < hsr->operator[](i);
       }
       return false;
   }
};

//! append string representation of the Hash to the string
static inline std::string operator+ (const char *lhs, Handle h)
{
    std::string rhs = lhs;
    char buff[25];
    snprintf(buff, 24, "%lu)", h.value());
    return rhs + buff;
}

//! append string representation of the Hash to the string
static inline std::string operator+ (const std::string &lhs, Handle h)
{
    char buff[25];
    snprintf(buff, 24, "%lu)", h.value());
    return lhs + buff;
}

} // namespace opencog

namespace std {
inline std::ostream& operator<<(std::ostream& out, const opencog::Handle& h)
{
    out << h.value();
    return out;
}

#ifdef THIS_USED_TO_WORK_GREAT_BUT_IS_BROKEN_IN_GCC472
// The below used to work, but broke in gcc-4.7.2. The reason it
// broke is that it fails to typedef result_type and argument_type,
// which ... somehow used to work automagically?? It doesn't any more.
// I have no clue why gcc-4.7.2 broke this, and neither does google or
// stackoverflow.  You have two choices: use handle_hash, above, or
// cross your fingers, and hope the definition in the #else clause,
// below, works.

template<>
inline std::size_t
std::hash<opencog::Handle>::operator()(opencog::Handle h) const
{
    return static_cast<std::size_t>(h.value());
}

#else

// This works for me, per note immediately above.
template<>
struct hash<opencog::Handle>
{
    typedef std::size_t result_type;
    typedef opencog::Handle argument_type;
    std::size_t
    operator()(opencog::Handle h) const noexcept
    { return static_cast<std::size_t>(h.value()); }
};

#endif // THIS_USED_TO_WORK_GREAT_BUT_IS_BROKEN_IN_GCC472

} //namespace std

/** @}*/
#endif // _OPENCOG_HANDLE_H<|MERGE_RESOLUTION|>--- conflicted
+++ resolved
@@ -98,7 +98,6 @@
         return _ptr.get();
     }
 
-<<<<<<< HEAD
 #ifdef INLINE_POINTER_CHASING
     Handle& operator=(const AtomPtr& a) {
         this->_ptr = std::dynamic_pointer_cast<Atom>(a);
@@ -111,7 +110,8 @@
     }
     operator AtomPtr() {
         return _ptr;
-=======
+    }
+
     // Cython can't access operator->() so we'll duplicate here.
     inline Atom* atom_ptr() {
         return _ptr.get();
@@ -123,7 +123,6 @@
 
     inline bool is_undefined() {
         return *this == Handle::UNDEFINED;
->>>>>>> 9487ac93
     }
 
     // Allows expressions like "if(h)..." to work when h has a non-null pointer.
