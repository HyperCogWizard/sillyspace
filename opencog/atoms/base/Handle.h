/*
 * opencog/atoms/base/Handle.h
 *
 * Copyright (C) 2008-2010 OpenCog Foundation
 * Copyright (C) 2002-2007 Novamente LLC
 * Copyright (C) 2013 Linas Vepstas <linasvepstas@gmail.com>
 * All Rights Reserved
 *
 * This program is free software; you can redistribute it and/or modify
 * it under the terms of the GNU Affero General Public License v3 as
 * published by the Free Software Foundation and including the exceptions
 * at http://opencog.org/wiki/Licenses
 *
 * This program is distributed in the hope that it will be useful,
 * but WITHOUT ANY WARRANTY; without even the implied warranty of
 * MERCHANTABILITY or FITNESS FOR A PARTICULAR PURPOSE.  See the
 * GNU General Public License for more details.
 *
 * You should have received a copy of the GNU Affero General Public License
 * along with this program; if not, write to:
 * Free Software Foundation, Inc.,
 * 51 Franklin Street, Fifth Floor, Boston, MA 02110-1301 USA.
 */

#ifndef _OPENCOG_HANDLE_H
#define _OPENCOG_HANDLE_H

#include <iostream>
#include <climits>
#include <functional>
#include <memory>
#include <string>
#include <sstream>
#include <set>
#include <unordered_set>
#include <vector>

/** \addtogroup grp_atomspace
 *  @{
 */
namespace opencog
{

//! UUID == Universally Unique Identifier
typedef unsigned long UUID;

class Atom;
class Handle;
typedef std::shared_ptr<Atom> AtomPtr;
class AtomTable;

//! contains an unique identificator
class Handle
{

friend class Atom;
friend class AtomTable;
friend class AtomStorage;         // persistance
friend class content_based_atom_ptr_less;

private:
    AtomPtr _ptr;

    static bool atoms_less(const Atom*, const Atom*);
    static bool content_based_atoms_less(const Atom*, const Atom*);
    static Handle do_res(UUID);
    static std::vector<const AtomTable*> _resolver;

    static void set_resolver(const AtomTable*);
    static void clear_resolver(const AtomTable*);

    static const AtomPtr NULL_POINTER;
public:

    static const UUID INVALID_UUID = ULONG_MAX;
    static const Handle UNDEFINED;

    explicit Handle(const AtomPtr& atom) : _ptr(atom) {}
    explicit Handle(const UUID);
    explicit Handle() {}
    Handle(const Handle& h) : _ptr(h._ptr) {}
    ~Handle() {}

    UUID value(void) const;

    inline Handle& operator=(const Handle& h) {
        this->_ptr = h._ptr;
        return *this;
    }

    inline Handle& operator=(const AtomPtr& a) {
        this->_ptr = a;
        return *this;
    }

    inline Atom* operator->() {
        return _ptr.get();
    }

    inline Atom* operator->() const {
        return _ptr.get();
    }

#ifdef INLINE_POINTER_CHASING
    Handle& operator=(const AtomPtr& a) {
        this->_ptr = std::dynamic_pointer_cast<Atom>(a);
        return *this;
    }
#endif

    operator AtomPtr() const {
        return _ptr;
    }
    operator AtomPtr() {
        return _ptr;
    }

    // Cython can't access operator->() so we'll duplicate here.
    inline Atom* atom_ptr() {
        return _ptr.get();
    }

    inline bool is_defined() {
        return *this != Handle::UNDEFINED;
    }

    inline bool is_undefined() {
        return *this == Handle::UNDEFINED;
    }

    // Allows expressions like "if(h)..." to work when h has a non-null pointer.
    explicit inline operator bool() const noexcept {
        if (_ptr.get()) return true;
        return false;
    }

    inline bool operator==(const Atom* ap) const noexcept {
        return _ptr.get() == ap;
    }
    inline bool operator!=(const Atom* ap) const noexcept {
        return _ptr.get() != ap;
    }

    inline bool operator==(const Handle& h) const noexcept {
        return _ptr.get() == h._ptr.get();
    }
    inline bool operator!=(const Handle& h) const noexcept {
        return _ptr.get() != h._ptr.get();
    }
#define DEFAULT_ATOMS_LESS atoms_less
    inline bool operator< (const Handle& h) const noexcept {
       return DEFAULT_ATOMS_LESS(_ptr.get(), h._ptr.get());
    }
    inline bool operator> (const Handle& h) const noexcept {
       return DEFAULT_ATOMS_LESS(h._ptr.get(), _ptr.get());
    }
    inline bool operator<=(const Handle& h) const noexcept {
       return not DEFAULT_ATOMS_LESS(h._ptr.get(), _ptr.get());
    }
    inline bool operator>=(const Handle& h) const noexcept {
       return not DEFAULT_ATOMS_LESS(_ptr.get(), h._ptr.get());
    }
#undef DEFAULT_ATOMS_LESS

    /**
     * Returns a negative value, zero or a positive value if the first
     * argument is respectively smaller than, equal to, or larger than
     * the second argument.
     *
     * @param The first handle element.
     * @param The second handle element.
     * @return A negative value, zero or a positive value if the first
     * argument is respectively smaller than, equal to, or larger then the
     * second argument.
     */
    static int compare(const Handle& h1, const Handle& h2)
    {
        if (h1 < h2) return -1;
        if (h1 > h2) return 1;
        return 0;
    }
};

static inline bool operator== (std::nullptr_t, const Handle& rhs) noexcept
    { return rhs == nullptr; }

static inline bool operator!= (std::nullptr_t, const Handle& rhs) noexcept
    { return rhs != nullptr; }

//! gcc-4.7.2 needs this, because std::hash<opencog::Handle> no longer works.
//! (See very bottom of this file).
struct handle_hash : public std::unary_function<Handle, size_t>
{
   size_t operator()(const Handle& h) const
   {
       return static_cast<std::size_t>(h.value());
   }
};

//! Boost needs this function to be called by exactly this name.
inline std::size_t hash_value(Handle const& h)
{
    return static_cast<std::size_t>(h.value());
}

struct handle_less
{
   bool operator()(const Handle& hl, const Handle& hr) const
   {
       return hl < hr;
   }
};

//! a list of handles
typedef std::vector<Handle> HandleSeq;

//! a list of lists of handles
typedef std::vector<HandleSeq> HandleSeqSeq;

//! a set of handles
typedef std::set<Handle> OrderedHandleSet;

//! a hash that associates the handle to its unique identificator
typedef std::unordered_set<Handle, handle_hash> UnorderedHandleSet;

<<<<<<< HEAD
//! a handle iterator
typedef std::iterator<std::forward_iterator_tag, Handle> HandleIterator;
=======
struct content_based_atom_ptr_less
{
    bool operator()(const Atom* al, const Atom* ar) const
    {
        return Handle::content_based_atoms_less(al, ar);
    }
};
>>>>>>> 480472b3

struct handle_seq_less
{
    bool operator()(const HandleSeq& hsl, const HandleSeq& hsr) const
    {
        size_t sl = hsl.size();
        size_t sr = hsr.size();
        if (sl != sr) return sl < sr;
        for (size_t i=0; i<sl; i++) {
            if (hsl[i] != hsr[i]) return hsl[i] < hsr[i];
        }
        return false;
    }
};

struct handle_seq_ptr_less
{
   bool operator()(const HandleSeq* hsl, const HandleSeq* hsr) const
   {
       size_t sl = hsl->size();
       size_t sr = hsr->size();
       if (sl != sr) return sl < sr;
       for (size_t i=0; i<sl; i++) {
           if (hsl->operator[](i) != hsr->operator[](i))
               return hsl->operator[](i) < hsr->operator[](i);
       }
       return false;
   }
};

//! append string representation of the Hash to the string
static inline std::string operator+ (const char *lhs, Handle h)
{
    std::string rhs = lhs;
    char buff[25];
    snprintf(buff, 24, "%lu)", h.value());
    return rhs + buff;
}

//! append string representation of the Hash to the string
static inline std::string operator+ (const std::string &lhs, Handle h)
{
    char buff[25];
    snprintf(buff, 24, "%lu)", h.value());
    return lhs + buff;
}

} // namespace opencog

namespace std {
inline ostream& operator<<(ostream& out, const opencog::Handle& h)
{
    out << h.value();
    return out;
}

ostream& operator<<(ostream& out, const opencog::HandleSeq& hs);
ostream& operator<<(ostream& out, const opencog::OrderedHandleSet& hs);
ostream& operator<<(ostream& out, const opencog::UnorderedHandleSet& hs);

// Debugging helpers, very convenient to print Handle sets in gdb
string hs_to_string(const opencog::HandleSeq& hs);
string ohs_to_string(const opencog::OrderedHandleSet& ohs);
string uhs_to_string(const opencog::UnorderedHandleSet& uhs);

#ifdef THIS_USED_TO_WORK_GREAT_BUT_IS_BROKEN_IN_GCC472
// The below used to work, but broke in gcc-4.7.2. The reason it
// broke is that it fails to typedef result_type and argument_type,
// which ... somehow used to work automagically?? It doesn't any more.
// I have no clue why gcc-4.7.2 broke this, and neither does google or
// stackoverflow.  You have two choices: use handle_hash, above, or
// cross your fingers, and hope the definition in the #else clause,
// below, works.

template<>
inline std::size_t
std::hash<opencog::Handle>::operator()(opencog::Handle h) const
{
    return static_cast<std::size_t>(h.value());
}

#else

// This works for me, per note immediately above.
template<>
struct hash<opencog::Handle>
{
    typedef std::size_t result_type;
    typedef opencog::Handle argument_type;
    std::size_t
    operator()(opencog::Handle h) const noexcept
    { return static_cast<std::size_t>(h.value()); }
};

#endif // THIS_USED_TO_WORK_GREAT_BUT_IS_BROKEN_IN_GCC472

} // ~namespace std

/** @}*/
#endif // _OPENCOG_HANDLE_H<|MERGE_RESOLUTION|>--- conflicted
+++ resolved
@@ -223,10 +223,9 @@
 //! a hash that associates the handle to its unique identificator
 typedef std::unordered_set<Handle, handle_hash> UnorderedHandleSet;
 
-<<<<<<< HEAD
 //! a handle iterator
 typedef std::iterator<std::forward_iterator_tag, Handle> HandleIterator;
-=======
+
 struct content_based_atom_ptr_less
 {
     bool operator()(const Atom* al, const Atom* ar) const
@@ -234,7 +233,6 @@
         return Handle::content_based_atoms_less(al, ar);
     }
 };
->>>>>>> 480472b3
 
 struct handle_seq_less
 {
