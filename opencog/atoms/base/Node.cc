/*
 * opencog/atoms/base/Node.cc
 *
 * Copyright (C) 2008-2010 OpenCog Foundation
 * Copyright (C) 2002-2007 Novamente LLC
 * All Rights Reserved
 *
 * This program is free software; you can redistribute it and/or modify
 * it under the terms of the GNU Affero General Public License v3 as
 * published by the Free Software Foundation and including the exceptions
 * at http://opencog.org/wiki/Licenses
 *
 * This program is distributed in the hope that it will be useful,
 * but WITHOUT ANY WARRANTY; without even the implied warranty of
 * MERCHANTABILITY or FITNESS FOR A PARTICULAR PURPOSE.  See the
 * GNU General Public License for more details.
 *
 * You should have received a copy of the GNU Affero General Public License
 * along with this program; if not, write to:
 * Free Software Foundation, Inc.,
 * 51 Franklin Street, Fifth Floor, Boston, MA 02110-1301 USA.
 */

#include <stdio.h>

#include <opencog/util/Logger.h>
#include <opencog/atoms/base/ClassServer.h>
#include <opencog/atoms/base/Link.h>
#include <opencog/atomspace/AtomTable.h>

#include "Node.h"

using namespace opencog;

void Node::init(const std::string& cname)
{
    if (not classserver().isA(_type, NODE))
    {
        throw InvalidParamException(TRACE_INFO,
            "Node - Invalid node type '%d' %s.",
            _type, classserver().getTypeName(_type).c_str());
    }
    _name = cname;
}

std::string Node::toShortString(const std::string& indent)
{
    std::string tmpname = _name;
    if (_name == "")
        tmpname = "#" + std::to_string(_uuid);

    std::string atname;
    if (_atomTable)
        atname = std::to_string(_atomTable->get_uuid());
    else
        atname = "NULL";

    std::string nam = indent +
        "(" + classserver().getTypeName(_type) +
        " \"" + tmpname + "\") ; [" +
        std::to_string(_uuid) + "][" + atname +"]\n";
    return nam;
}

std::string Node::toString(const std::string& indent)
{
    std::string tmpname = _name;
    if (_name == "")
        tmpname = "#" + std::to_string(_uuid);

    std::string answer = indent;

    answer += "(" + classserver().getTypeName(_type);

    answer += " \"" + tmpname + "\"";

    // Print the TV and AV only if its not the default.
    if (not getAttentionValue()->isDefaultAV())
        answer += " (av " +
             std::to_string(getAttentionValue()->getSTI()) + " " +
             std::to_string(getAttentionValue()->getLTI()) + " " +
             std::to_string(getAttentionValue()->getVLTI()) + ")";

    if (not getTruthValue()->isDefaultTV())
        answer += " " + getTruthValue()->toString();

    answer += ") ; [" +
            std::to_string(_uuid) + "][" +
            std::to_string(_atomTable? _atomTable->get_uuid() : -1) +
            "]\n";

    return answer;
}

bool Node::operator==(const Atom& other) const
{
    return (getType() == other.getType()) and
           (getName() == dynamic_cast<const Node&>(other).getName());
<<<<<<< HEAD
}

bool Node::operator!=(const Atom& other) const
{
    return not (*this == other);
}

bool Node::operator<(const Atom& other) const
{
    if (getType() == other.getType())
        return getName() < other.getName();
    else
        return getType() < other.getType();
=======
>>>>>>> ab5c3771
}<|MERGE_RESOLUTION|>--- conflicted
+++ resolved
@@ -96,12 +96,6 @@
 {
     return (getType() == other.getType()) and
            (getName() == dynamic_cast<const Node&>(other).getName());
-<<<<<<< HEAD
-}
-
-bool Node::operator!=(const Atom& other) const
-{
-    return not (*this == other);
 }
 
 bool Node::operator<(const Atom& other) const
@@ -110,6 +104,4 @@
         return getName() < other.getName();
     else
         return getType() < other.getType();
-=======
->>>>>>> ab5c3771
 }