--- conflicted
+++ resolved
@@ -44,11 +44,7 @@
 protected:
     // properties
     std::string _name;
-<<<<<<< HEAD
-    void init(const std::string&&);
-=======
     void init();
->>>>>>> 2d0e738f
 
     virtual ContentHash compute_hash() const;
 
@@ -60,17 +56,10 @@
      * @param Node name A reference to a std::string with the name of
      *                  the node.  Use empty string for unamed node.
      */
-<<<<<<< HEAD
-    Node(Type t, const std::string&& s)
-        : Atom(t)
-    {
-        init(std::move(s));
-=======
     Node(Type t, const std::string s)
         : Atom(t), _name(std::move(s))
     {
         init();
->>>>>>> 2d0e738f
     }
 
     Node(const Node&) = delete;
