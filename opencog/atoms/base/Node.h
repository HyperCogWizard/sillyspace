/*
 * opencog/atoms/base/Node.h
 *
 * Copyright (C) 2002-2007 Novamente LLC
 * All Rights Reserved
 *
 * Written by Thiago Maia <thiago@vettatech.com>
 *            Andre Senna <senna@vettalabs.com>
 *
 * This program is free software; you can redistribute it and/or modify
 * it under the terms of the GNU Affero General Public License v3 as
 * published by the Free Software Foundation and including the exceptions
 * at http://opencog.org/wiki/Licenses
 *
 * This program is distributed in the hope that it will be useful,
 * but WITHOUT ANY WARRANTY; without even the implied warranty of
 * MERCHANTABILITY or FITNESS FOR A PARTICULAR PURPOSE.  See the
 * GNU General Public License for more details.
 *
 * You should have received a copy of the GNU Affero General Public License
 * along with this program; if not, write to:
 * Free Software Foundation, Inc.,
 * 51 Franklin Street, Fifth Floor, Boston, MA 02110-1301 USA.
 */

#ifndef _OPENCOG_NODE_H
#define _OPENCOG_NODE_H

#include <opencog/atoms/base/Atom.h>
#include <opencog/atoms/base/ClassServer.h>

namespace opencog
{
/** \addtogroup grp_atomspace
 *  @{
 */

/**
 * This is a subclass of Atom. It represents the most basic kind of
 * pattern known to the OpenCog system.
 */
class Node : public Atom
{
protected:
    // properties
    std::string _name;
    void init(const std::string&&);

    virtual ContentHash compute_hash() const;

public:
    /**
     * Constructor for this class.
     *
     * @param Node type
     * @param Node name A reference to a std::string with the name of
     *                  the node.  Use empty string for unamed node.
     */
    Node(Type t, const std::string&& s)
        : Atom(t)
    {
        init(std::move(s));
    }

    Node(const Node&) = delete;
    Node& operator=(const Node&) = delete;

    virtual bool is_node() const { return true; }
    virtual bool is_link() const { return false; }

    /**
     * Gets the name of the node.
     *
     * @return The name of the node.
     */
    virtual const std::string& get_name() const { return _name; }

    virtual size_t size() const { return 1; }

    /**
     * Returns a string representation of the node.
     *
     * @return A string representation of the node.
     */
    std::string to_string(const std::string& indent) const;
    std::string to_short_string(const std::string& indent) const;

	// Work around gdb's incapability to build a string on the fly,
	// see http://stackoverflow.com/questions/16734783 and
	// http://stackoverflow.com/questions/2973976 for more
	// explanation.
	using Atom::to_string;
	using Atom::to_short_string;

    /**
     * Perform a content-based compare of another atom to this one.
     * Return true if the content is the same for both atoms.
     * @param Atom to be tested.
     * @return true if content is equal, false otherwise.
     */
    virtual bool operator==(const Atom&) const;

    /**
     * Provides an ordering operator, based on the atom hash.
     * Performs a simple numeric comparison on the hashes of
     * this and the other atom. If the hashes are equal, then
     * it performs a content-based compare.
     *
     * @return true if this atom is less than the given one, false otherwise.
     */
	virtual bool operator<(const Atom&) const;
};

typedef std::shared_ptr<Node> NodePtr;
// static inline NodePtr NodeCast(const Handle& h)
//    { return std::dynamic_pointer_cast<Node>(AtomCast(h)); }
static inline NodePtr NodeCast(const AtomPtr& a)
    { return std::dynamic_pointer_cast<Node>(a); }

template< class... Args >
Handle createNode( Args&&... args )
{
<<<<<<< HEAD
   NodePtr tmp(std::make_shared<Node>(std::forward<Args>(args) ...));
   return classserver().factory(tmp->get_handle());
=======
   Handle tmp(std::make_shared<Node>(std::forward<Args>(args) ...));
   return classserver().factory(tmp);
>>>>>>> 1ae4ffe8
}


/** @}*/
} // namespace opencog

#endif // _OPENCOG_NODE_H<|MERGE_RESOLUTION|>--- conflicted
+++ resolved
@@ -120,13 +120,8 @@
 template< class... Args >
 Handle createNode( Args&&... args )
 {
-<<<<<<< HEAD
-   NodePtr tmp(std::make_shared<Node>(std::forward<Args>(args) ...));
-   return classserver().factory(tmp->get_handle());
-=======
    Handle tmp(std::make_shared<Node>(std::forward<Args>(args) ...));
    return classserver().factory(tmp);
->>>>>>> 1ae4ffe8
 }
 
 
