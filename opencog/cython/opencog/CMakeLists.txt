#
# Need to use -fno-strict-aliasing when compiling cython code, in order
# to avoid nasty compiler warnings about aliasing.  Cython explicitly
# performs aliasing, in order to emulate python object inheritance.
# See, for example,
# https://groups.google.com/forum/#!topic/cython-users/JV1-KvIUeIg
#
SET(CMAKE_CXX_FLAGS "${CMAKE_CXX_FLAGS} -fno-strict-aliasing")

MESSAGE(STATUS "Setting python RPATH to ${CMAKE_INSTALL_PREFIX}/${PYTHON_DEST}")
SET(CMAKE_SHARED_LINKER_FLAGS
	"${CMAKE_SHARED_LINKER_FLAGS} -Wl,-rpath -Wl,${CMAKE_INSTALL_PREFIX}/${PYTHON_DEST}")

INCLUDE_DIRECTORIES(
	${PYTHON_INCLUDE_DIRS}
	${CMAKE_CURRENT_SOURCE_DIR}
	${CMAKE_CURRENT_BINARY_DIR}
)

SET(CYTHON_FLAGS "-f")

# Cythonizes one .pyx file into a .cpp file
# Additional arguments are dependencies
MACRO(CYTHON_ADD_MODULE_PYX name)
	IF(EXISTS ${CMAKE_CURRENT_SOURCE_DIR}/${name}.pxd)
		SET(DEPENDS ${name}.pyx ${name}.pxd)
	ELSE(EXISTS ${CMAKE_CURRENT_SOURCE_DIR}/${name}.pxd)
		SET(DEPENDS ${name}.pyx)
	ENDIF(EXISTS ${CMAKE_CURRENT_SOURCE_DIR}/${name}.pxd)
	# Allow the user to specify dependencies as optional arguments
	SET(DEPENDS ${DEPENDS} ${ARGN})
	ADD_CUSTOM_COMMAND(
		OUTPUT ${name}.cpp
		COMMAND ${CYTHON_EXECUTABLE}
		ARGS ${CYTHON_FLAGS} -I ${PROJECT_BINARY_DIR} -o ${name}.cpp
				--cplus ${CMAKE_CURRENT_SOURCE_DIR}/${name}.pyx
		DEPENDS ${DEPENDS}
		COMMENT "Cythonizing ${name}.pyx")
ENDMACRO(CYTHON_ADD_MODULE_PYX)

# Use this as a guide:
# https://github.com/OpenKinect/libfreenect/blob/master/wrappers/python/CMakeLists.txt

###################### logger ##########################################
CYTHON_ADD_MODULE_PYX(logger)
list(APPEND ADDITIONAL_MAKE_CLEAN_FILES "logger.cpp"
	"../../util/Logger.h")

ADD_LIBRARY(logger_cython
	logger.cpp
)

TARGET_LINK_LIBRARIES(logger_cython
	${COGUTIL_LIBRARY}
	${PYTHON_LIBRARIES}
)

SET_TARGET_PROPERTIES(logger_cython PROPERTIES
	PREFIX ""
	OUTPUT_NAME logger)

###################### atomspace ####################################

CYTHON_ADD_MODULE_PYX(atomspace
	"atom.pyx" "nameserver.pyx" "truth_value.pyx"
	"atomspace_details.pyx" "value.pyx" "float_value.pyx" "string_value.pyx"
	"link_value.pyx" opencog_atom_types
	"../../atoms/truthvalue/TruthValue.h" "../../atoms/truthvalue/SimpleTruthValue.h"
	"../../atoms/atom_types/NameServer.h" "../../atoms/base/Handle.h"
	"../../atomspace/AtomSpace.h"
)

# list(APPEND ADDITIONAL_MAKE_CLEAN_FILES "atomspace.cpp")
list(APPEND ADDITIONAL_MAKE_CLEAN_FILES "atomspace_api.h")

# opencog.atomspace Python bindings
ADD_LIBRARY(atomspace_cython
	atomspace.cpp
)

# The atomspace_api.h must be generated before PythonEval is compiled, thus
# this phony-target is created. Why not add_dependencies between PythonEval
# and atomspace_cython? -> Because that results in a cyclic dependency.
ADD_CUSTOM_TARGET(py_atomspace_header
	DEPENDS ${CMAKE_CURRENT_BINARY_DIR}/atomspace.cpp)

# XXX FIXME Cython should not static link the atom-types, but
# but should instead dynamic-load them, as needed.
ADD_DEPENDENCIES(atomspace_cython opencog_atom_types)

TARGET_LINK_LIBRARIES(atomspace_cython
	${NO_AS_NEEDED}
	attentionbank
	atomspace
	${PYTHON_LIBRARIES}
)

SET_TARGET_PROPERTIES(atomspace_cython PROPERTIES
	PREFIX ""
	OUTPUT_NAME atomspace)

# The cogserver needs the atomspace pxd file to get the Handle, Atom and
# AtomSpace defintions during compilation. So this must be installed.
INSTALL (FILES
	__init__.py
	atomspace.pxd
	DESTINATION "include/opencog/cython/opencog"
)

############################## type constructors #####################

CYTHON_ADD_MODULE_PYX(type_constructors
	"atomspace.pxd" opencog_atom_types
)

list(APPEND ADDITIONAL_MAKE_CLEAN_FILES "type_constructors.cpp")

ADD_LIBRARY(type_constructors
	type_constructors.cpp
)

TARGET_LINK_LIBRARIES(type_constructors
	${NO_AS_NEEDED}
	atomspace
	${PYTHON_LIBRARIES}
)

SET_TARGET_PROPERTIES(type_constructors PROPERTIES
	PREFIX ""
	OUTPUT_NAME type_constructors)


############################## utilities #####################

CYTHON_ADD_MODULE_PYX(utilities
	"atomspace.pxd" opencog_atom_types
)

list(APPEND ADDITIONAL_MAKE_CLEAN_FILES "utilities.cpp")

ADD_LIBRARY(utilities_cython
	Utilities.cc
	utilities.cpp
)

TARGET_LINK_LIBRARIES(utilities_cython
	PythonEval
	atomspace
	type_constructors
	${PYTHON_LIBRARIES}
)

SET_TARGET_PROPERTIES(utilities_cython PROPERTIES
	PREFIX ""
	OUTPUT_NAME utilities)

############################## bindlink #####################

CYTHON_ADD_MODULE_PYX(bindlink
	"atomspace.pxd"
	opencog_atom_types
	"../../query/BindLinkAPI.h"
)

list(APPEND ADDITIONAL_MAKE_CLEAN_FILES "bindlink.cpp")

ADD_LIBRARY(bindlink_cython
	BindlinkStub.cc
	bindlink.cpp
)

TARGET_LINK_LIBRARIES(bindlink_cython
	atomspace_cython
<<<<<<< HEAD
	query-engine
	execution
=======
>>>>>>> de04daf1
	atomspace
	${PYTHON_LIBRARIES}
)

SET_TARGET_PROPERTIES(bindlink_cython PROPERTIES
	PREFIX ""
	OUTPUT_NAME bindlink)

INSTALL (TARGETS
	atomspace_cython
	bindlink_cython
	logger_cython
	type_constructors
	utilities_cython
	DESTINATION "${PYTHON_DEST}")

IF (HAVE_GUILE)
	############################## scheme wrapper #####################

	CYTHON_ADD_MODULE_PYX(scheme_wrapper
		"load-file.h"
		"PyScheme.h"
		"atomspace.pxd"
		opencog_atom_types
	)

	list(APPEND ADDITIONAL_MAKE_CLEAN_FILES "scheme_wrapper.cpp")

	ADD_LIBRARY(scheme_wrapper
		load-file
		PyScheme
		scheme_wrapper.cpp
	)

	TARGET_LINK_LIBRARIES(scheme_wrapper
		atomspace_cython
		atomspace
		smob
		${PYTHON_LIBRARIES}
	)

	SET_TARGET_PROPERTIES(scheme_wrapper PROPERTIES
		PREFIX ""
		OUTPUT_NAME scheme_wrapper)

	INSTALL (TARGETS
		scheme_wrapper
		DESTINATION "${PYTHON_DEST}")
ENDIF (HAVE_GUILE)

##################### backward chainer #####################

CYTHON_ADD_MODULE_PYX(backwardchainer
	"backwardchainer.pxd"
	opencog_atom_types
	"../../rule-engine/backwardchainer/BackwardChainer.h"
	ruleengine
)

list(APPEND ADDITIONAL_MAKE_CLEAN_FILES "backwardchainer.cpp")

# opencog.backwardchainer Python bindings
ADD_LIBRARY(backwardchainer_cython
	backwardchainer.cpp
)

TARGET_LINK_LIBRARIES(backwardchainer_cython
	atomspace_cython
	type_constructors
	ruleengine
	${PYTHON_LIBRARIES}
)

SET_TARGET_PROPERTIES(backwardchainer_cython PROPERTIES
	PREFIX ""
	OUTPUT_NAME backwardchainer)

INSTALL (TARGETS
	backwardchainer_cython
	DESTINATION "${PYTHON_DEST}")

##################################################
# Tell python where to find modules.

INSTALL (FILES
	__init__.py
	DESTINATION "${PYTHON_DEST}")<|MERGE_RESOLUTION|>--- conflicted
+++ resolved
@@ -171,11 +171,6 @@
 
 TARGET_LINK_LIBRARIES(bindlink_cython
 	atomspace_cython
-<<<<<<< HEAD
-	query-engine
-	execution
-=======
->>>>>>> de04daf1
 	atomspace
 	${PYTHON_LIBRARIES}
 )
