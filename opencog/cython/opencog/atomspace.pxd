--- conflicted
+++ resolved
@@ -218,8 +218,6 @@
     cdef cppclass cLinkValue "opencog::LinkValue":
         cLinkValue(const vector[cValuePtr]& values)
         const vector[cValuePtr]& value() const
-
-<<<<<<< HEAD
 
 cdef inline bool is_in_atomspace(cAtomSpace * atomspace, cHandle h):
      cdef cAtom * atom_ptr = <cAtom*>h.get()
@@ -237,10 +235,9 @@
              return True
          return False
      raise RuntimeError("Argument is not link and not node")
-=======
+
 # TODO: find proper way to work with dependencies includes into atomspace.pxd
 # means that we need to add these files at each library which depends on
 # atomspace.pxd, see CMakeLists.txt
 include "ptrvalue.pxd"
-include "grounded_object_node.pxd"
->>>>>>> 9508f711
+include "grounded_object_node.pxd"