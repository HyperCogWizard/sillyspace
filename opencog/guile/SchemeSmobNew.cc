--- conflicted
+++ resolved
@@ -212,7 +212,6 @@
 }
 
 /* ============================================================== */
-<<<<<<< HEAD
 /** Return true if s is a value */
 
 SCM SchemeSmob::ss_value_p (SCM s)
@@ -228,10 +227,7 @@
 }
 
 /* ============================================================== */
-/** Return true if s is an atom */
-=======
 /** Return true if s is an atom. Invalid handles are not atoms. */
->>>>>>> 3a07767a
 
 SCM SchemeSmob::ss_atom_p (SCM s)
 {
