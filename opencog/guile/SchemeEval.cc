--- conflicted
+++ resolved
@@ -1129,15 +1129,10 @@
 	_hargs = nullptr;
 
 	if (eval_error())
-<<<<<<< HEAD
 		throw RuntimeException(TRACE_INFO, "Unable to apply `%s` to\n%s\n%s",
-			func.c_str(), varargs->to_string().c_str(), _error_msg.c_str());
-=======
-		throw RuntimeException(TRACE_INFO, "Unable to apply %s to\n%s\n%s",
 			func.c_str(),
-			(nullptr == varargs) ? "nullptr" : varargs->to_string().c_str(),
+			(nullptr == varargs) ? "(nullptr)" : varargs->to_string().c_str(),
 			_error_msg.c_str());
->>>>>>> 8605d0fb
 
 	// We do not want this->_retval to point at anything after we return.
 	// This is so that we do not hold a long-term reference to the TV.
