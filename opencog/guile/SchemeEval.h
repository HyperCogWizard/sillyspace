--- conflicted
+++ resolved
@@ -160,13 +160,8 @@
 
 		// Set per-thread global
 		static void set_scheme_as(AtomSpace*);
-<<<<<<< HEAD
-		static void set_scheme_as(const AtomSpacePtr&);
-		AtomSpacePtr get_scheme_as(void);
-=======
-		virtual void set_scheme_as(AtomSpacePtr&);
+		virtual void set_scheme_as(const AtomSpacePtr&);
 		virtual AtomSpacePtr get_scheme_as(void);
->>>>>>> 79c821de
 
 		SchemeEval(AtomSpace* = NULL);
 		SchemeEval(AtomSpacePtr&);
