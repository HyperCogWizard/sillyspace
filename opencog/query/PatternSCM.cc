--- conflicted
+++ resolved
@@ -74,28 +74,6 @@
 /// Thus, all the definitions below happen in that module.
 void PatternSCM::init(void)
 {
-<<<<<<< HEAD
-	// Run implication, assuming that the first argument is a handle to a
-	// BindLink containing variables, a pattern and a rewrite rules.
-	// Returns the first N matches, assuming that N is the second argument.
-	_binders.push_back(new FunctionWrap(bindlink,
-	                   "cog-bind-first-n", "query"));
-
-	// Finds set of all variable groundings, assuming that the first
-	// argument is a handle to pattern. Returns the first N matches,
-	// assuming that N is the second argument.
-	_binders.push_back(new FunctionWrap(satisfying_set,
-	                   "cog-satisfying-set-first-n", "query"));
-=======
-	// A bindlink that returns a TV
-	_binders.push_back(new FunctionWrap(do_satlink,
-	                   "cog-satisfy", "query"));
-
-	// Rule recognition.
-	_binders.push_back(new FunctionWrap(recognize,
-	                   "cog-recognize", "query"));
->>>>>>> b5072524
-
 	// These below belong somewhere else. Not sure where.
 	// Perhaps a deep-type module or type-reasoning module?
 	// dependent-type module? We don't have dependent types, yet.
