--- conflicted
+++ resolved
@@ -618,8 +618,7 @@
 	             << " wrap=" << wrap << " dowrap=" << do_wrap;})
 	_perm_state.erase(Unorder(ptm, hg));
 	_perm_count.erase(Unorder(ptm, hg));
-<<<<<<< HEAD
-	_have_more = false;
+	_perm_have_more = false;
 
 	// Implement an "odomoter", for iterating on other unordered
 	// links that might occur in series with this one. That is,
@@ -632,13 +631,10 @@
 		if (not match) return false;
 		_latest_wrap = ptm;
 		_latest_term = ptm;
-		_have_more = false;
-		_take_step = true;
+		_perm_have_more = false;
+		_perm_take_step = true;
 		return true;
 	}
-=======
-	_perm_have_more = false;
->>>>>>> 65d50eb4
 	return false;
 }
 
@@ -1183,15 +1179,11 @@
 		// might satisfy this clause. So try those, until exhausted.
 		// Note that these unordered links might be buried deeply;
 		// that is why we iterate over them here.
-<<<<<<< HEAD
 		PatternTermPtr last_term = _latest_term;
 		if (last_term)
 			DO_LOG({LAZY_LOG_FINE << "Odometer term: " << last_term->to_string();})
 
-		while (_have_more)
-=======
 		while (_perm_have_more)
->>>>>>> 65d50eb4
 		{
 			_perm_have_more = false;
 			_perm_take_step = true;
@@ -1407,20 +1399,13 @@
 
 		// If we are here, there was no match.
 		// On the next go-around, take a step.
-<<<<<<< HEAD
-		_take_step = true;
-		_have_more = false;
+		_perm_take_step = true;
+		_perm_have_more = false;
 
 		// If the pattern was satisfied, then we are done for good.
 		if (explore_choice_branches(ptm, hg, clause_root))
 			return true;
 	}
-=======
-		_perm_take_step = true;
-		_perm_have_more = false;
-	} while (have_perm(ptm, hg));
->>>>>>> 65d50eb4
-
 	DO_LOG({logger().fine("No more unordered permutations");})
 
 	return false;
@@ -2394,15 +2379,10 @@
 	_choose_next = true;
 
 	// UnorderedLink state
-<<<<<<< HEAD
-	_have_more = false;
-	_take_step = true;
+	_perm_have_more = false;
+	_perm_take_step = true;
 	_latest_term = nullptr;
 	_latest_wrap = nullptr;
-=======
-	_perm_have_more = false;
-	_perm_take_step = true;
->>>>>>> 65d50eb4
 	_perm_state.clear();
 
 	// GlobNode state
@@ -2445,15 +2425,10 @@
 	_choose_next = true;
 
 	// unordered link state
-<<<<<<< HEAD
-	_have_more = false;
-	_take_step = true;
+	_perm_have_more = false;
+	_perm_take_step = true;
 	_latest_term = nullptr;
 	_latest_wrap = nullptr;
-=======
-	_perm_have_more = false;
-	_perm_take_step = true;
->>>>>>> 65d50eb4
 }
 
 void PatternMatchEngine::set_pattern(const Variables& v,
