from unittest import TestCase

from opencog.atomspace import AtomSpace, TruthValue, Atom
from opencog.atomspace import types, is_a, get_type, get_type_name

from opencog.utilities import initialize_opencog, finalize_opencog
from opencog.type_constructors import *

class AtomSpaceTest(TestCase):

    def setUp(self):
        self.space = AtomSpace()
        initialize_opencog(self.space)

    def tearDown(self):
        finalize_opencog()
        del self.space

    def test_add_node(self):

        # Test long form atomspace node addition.

        # Test node add
        self.space.add_node(types.Node, "node" )

        # Test with not a proper truthvalue
        self.assertRaises(TypeError, self.space.add_node, types.Node, "test", 
                0, True)
        # Test with bad type
        self.assertRaises(TypeError, self.space.add_node, "ConceptNode", "test", 
                TruthValue(0.5, 0.8))

        # From here on out we'll use the more compact type constructors
        a1 = Node("test")
        self.assertTrue(a1)
        # duplicates resolve to same atom
        a2 = Node("test")
        self.assertEquals(a1, a2)

        # Should fail when intentionally adding bad type
        caught = False
        try:
            self.space.add_node(types.Link, "test")
        except RuntimeError:
            caught = True
        self.assertEquals(caught, True)

        # Test adding with a truthvalue
        a3 = Node("test_w_tv").truth_value(0.5, 0.8)
        self.assertEquals(self.space.size(), 3)

    def test_add_link(self):
        n1 = Node("test1")
        n2 = Node("test2")
        l1 = Link(n1, n2)
        self.assertTrue(l1 is not None)
        l2 = Link(n1, n2)
        self.assertTrue(l2 is not None)
        self.assertTrue(l2 == l1)

        n3 = Node("test3")
        l3 = Link(n1, n3).truth_value(0.5, 0.8)
        self.assertTrue(l3 is not None)
        
        # Should fail when adding an intentionally bad type
        caught = False
        try:
            l1 = self.space.add_link(types.Node, [n1, n3])
        except RuntimeError:
            caught = True
        self.assertEquals(caught, True)

    def test_is_valid(self):
        a1 = Node("test1")
        # check with Atom object
        self.assertTrue(self.space.is_valid(a1))
        # check with raw UUID
        self.assertTrue(self.space.is_valid(a1.value()))
        # check with bad UUID
        self.assertFalse(self.space.is_valid(2919))
        # check with bad type
        self.assertRaises(TypeError, self.space.is_valid, "test")

    def test_truth_value(self):
        # check attributes come back as assigned
        tv = TruthValue(0.5, 0.8)
        self.assertEqual(tv.mean, 0.5)
        self.assertAlmostEqual(tv.confidence, 0.8, places=4)
        # test string representation
        self.assertEqual(str(tv), "(stv 0.500000 0.800000)")

        # check equality
        tv2 = TruthValue(0.5, 0.8)
        tv3 = TruthValue(0.6, 0.8)
        self.assertTrue(tv == tv2)
        self.assertFalse(tv == tv3)

        # check truth_value function of atom
        atom = Node("atom with tv")
        default_tv = atom.tv
        atom.truth_value(0.75, 0.9)
        new_tv = atom.tv
        self.assertFalse(new_tv == default_tv)
        self.assertEqual(new_tv.mean, 0.75)
        self.assertAlmostEqual(new_tv.confidence, 0.9, places=4)

    def test_attention_value(self):
        node = Node("test")

        # check values come back as assigned
        node.sti = 1
        node.lti = 2
        node.vlti = 3
        assert node.sti == 1
        assert node.lti == 2
        assert node.vlti == 3

        # Check increment and decrement for vlti
        node.decrement_vlti()
        assert node.vlti == 2
        node.increment_vlti()
        assert node.vlti == 3

        # Check dictionary setting and getting of av property.
        node.av = {"sti": 4, "lti": 5, "vlti": 6}
        assert node.sti == 4
        assert node.lti == 5
        assert node.vlti == 6
        assert node.av == {"sti": 4, "lti": 5, "vlti": 6}

    def test_get_by_type(self):
        a1 = Node("test1")
        a2 = ConceptNode("test2")
        a3 = PredicateNode("test3")

        # test recursive subtypes
        result = self.space.get_atoms_by_type(types.Node)
        self.assertTrue(a1 in result)
        self.assertTrue(a2 in result)
        self.assertTrue(a3 in result)

        # links
        l1 = InheritanceLink(a1, a2)
        result = self.space.get_atoms_by_type(types.Link)
        self.assertTrue(l1 in result)
        
        # test non-recursive subtype
        result = self.space.get_atoms_by_type(types.Node, subtype=False)
        self.assertTrue(a1 in result)
        self.assertTrue(a2 not in result)
        self.assertTrue(a3 not in result)

        # test empty
        result = self.space.get_atoms_by_type(types.AnchorNode, subtype=False)
        self.assertEqual(len(result), 0)

    def test_get_by_av(self):
        a1 = ConceptNode("test1")
        a2 = ConceptNode("test2")
        a3 = InheritanceLink(a1, a2)
        a4 = ConceptNode("test4")
        a5 = ConceptNode("test5")

        a1.sti = 10
        a2.sti = 5
        a3.sti = 4
        a4.sti = 1

        result = self.space.get_atoms_by_av(4, 10)
        assert len(result) == 3
        assert set(result) == set([a1, a2, a3])
        assert a4 not in result

        result = self.space.get_atoms_in_attentional_focus()
        assert len(result) == 4
        assert set(result) == set([a1, a2, a3, a4])

    def test_incoming_by_type(self):
        a1 = Node("test1")
        a2 = ConceptNode("test2")
        a3 = PredicateNode("test3")

        # test no incoming Node for a1
        result = a1.incoming_by_type(types.Node)
        self.assertTrue(a1 not in result)

        # now check links
        l1 = InheritanceLink(a1, a2)
        result = a1.incoming_by_type(types.Link)
        self.assertTrue(l1 in result)
        result = a2.incoming_by_type(types.Link)
        self.assertTrue(l1 in result)
        result = a3.incoming_by_type(types.Link)
        self.assertTrue(l1 not in result)

    def test_include_incoming_outgoing(self):
        frog = ConceptNode("Frog")
        thing = ConceptNode("Thing")
        animal = ConceptNode("Animal")
        ConceptNode("SeparateThing")
        InheritanceLink(frog, animal)
        InheritanceLink(animal, thing)

        assert len(self.space.include_incoming([ConceptNode("Frog")])) == 2
        assert len(self.space.include_outgoing(self.space.include_incoming([ConceptNode("Frog")]))) == 3
        assert len(self.space.include_incoming(self.space.get_atoms_by_type(types.ConceptNode))) == 6
        assert len(self.space.include_outgoing(self.space.get_atoms_by_type(types.InheritanceLink))) == 5

    def test_remove(self):
        a1 = Node("test1")
        a2 = ConceptNode("test2")
        a3 = PredicateNode("test3")

        self.assertTrue(a1 in self.space)
        self.assertTrue(a2 in self.space)
        self.assertTrue(a3 in self.space)

        self.space.remove(a1)
        self.assertTrue(a1 not in self.space)
        self.assertTrue(a2 in self.space)
        self.assertTrue(a3 in self.space)

        l = SimilarityLink(a2, a3)
        self.space.remove(a2, True) # won't remove it unless recursive is True
        self.assertTrue(a2 not in self.space)
        self.assertTrue(l not in self.space)

    def test_clear(self):
        a1 = Node("test1")
        a2 = ConceptNode("test2")
        a3 = PredicateNode("test3")
        self.space.clear()
        self.assertEquals(self.space.size(), 0) 
        self.assertEquals(len(self.space), 0) 

    def test_container_methods(self):
        self.assertEquals(len(self.space), 0) 
        a1 = Node("test1")
        a2 = ConceptNode("test2")
        a3 = PredicateNode("test3")
        
        self.assertTrue(a1 in self.space)
        self.assertTrue(a2 in self.space)
        self.assertTrue(a3 in self.space)

        self.assertEquals(len(self.space), 3)

    def test_get_predicates(self):
        dog = ConceptNode("dog")
        mammal = ConceptNode("mammal")
        canine = ConceptNode("canine")
        animal = ConceptNode("animal")
        dog_mammal = ListLink(dog, mammal)
        dog_canine = ListLink(dog, canine)
        dog_animal = ListLink(dog, animal)
        isA = PredicateNode("IsA")
        dogIsAMammal = EvaluationLink(isA, dog_mammal)
        dogIsACanine = EvaluationLink(isA, dog_canine)
        dogIsAAnimal = EvaluationLink(isA, dog_animal)

        dog_predicates = self.space.get_predicates(dog)
        self.assertEquals(len(dog_predicates), 3)

        count = 0
        for dogIs in self.space.xget_predicates(dog):
            count += 1
        self.assertEquals(count, 3)

    def test_get_predicates_for(self):
        dog = ConceptNode("dog")
        mammal = ConceptNode("mammal")
        canine = ConceptNode("canine")
        animal = ConceptNode("animal")
        dog_mammal = ListLink(dog, mammal)
        dog_canine = ListLink(dog, canine)
        dog_animal = ListLink(dog, animal)
        isA = PredicateNode("IsA")
        dogIsAMammal = EvaluationLink(isA, dog_mammal)
        dogIsACanine = EvaluationLink(isA, dog_canine)
        dogIsAAnimal = EvaluationLink(isA, dog_animal)

        human = ConceptNode("human")
        dog_human = ListLink(dog, human)
        loves = PredicateNode("loves")
        dogLovesHumans = EvaluationLink(loves, dog_human)

        dog_predicates = self.space.get_predicates_for(dog, isA)
        self.assertEquals(len(dog_predicates), 3)

        dog_predicates = self.space.get_predicates_for(dog, loves)
        self.assertEquals(len(dog_predicates), 1)

        count = 0
        for dogIsA in self.space.xget_predicates_for(dog, isA):
            count += 1
        self.assertEquals(count, 3)

        count = 0
        for dogLoves in self.space.xget_predicates_for(dog, loves):
            count += 1
        self.assertEquals(count, 1)

class AtomTest(TestCase):

    def setUp(self):
        self.space = AtomSpace()
        initialize_opencog(self.space)

    def tearDown(self):
        finalize_opencog()
        del self.space

    def test_creation(self):
        a = Node("test1")
        self.assertEqual(a.name, "test1")
        self.assertEqual(a.tv, TruthValue(1.0, 0.0)) # default is true, no confidence

    def test_w_truthvalue(self):
        tv = TruthValue(0.5, 100)
        a = Node("test2", tv)
        self.assertEqual(a.tv, tv)

        # test set tv
        a.tv = TruthValue(0.1, 10)
        self.assertEqual(a.tv, TruthValue(0.1, 10))
        
    def test_w_attention_value(self):
        a = Node("test2")

        self.assertEqual(a.av, {'lti': 0, 'sti': 0, 'vlti': False})

        # test set av
        a.av = { "sti": 10, "lti": 1, "vlti": True }
        self.assertEqual(a.av, {'sti': 10, 'lti': 1, 'vlti': True})

    def test_out(self):
        # test get out
        a1 = Node("test2")

        self.assertEqual(a1.out, [])

        tv = TruthValue(0.5, 100)
        a2 = Node("test3", tv)

        l = Link(a1, a2)
        self.assertEqual(l.out, [a1, a2])

        # ensure out is considered immutable
        self.assertRaises(AttributeError, setattr, l, "out", [a1])

    def test_arity(self):
        a1 = Node("test2")

        self.assertEqual(a1.arity, 0)

        tv = TruthValue(0.5, 100)
        a2 = Node("test3", tv)

        l = Link(a1, a2)
        self.assertEqual(l.arity, 2)

        # ensure arity is considered immutable
        self.assertRaises(AttributeError, setattr, l, "arity", 4)

    def test_type(self):
        # test get out
        a = Node("test2")

<<<<<<< HEAD
        a2 = self.space.add_node(types.Node, "test3")
        l = self.space.add_link(types.Link, [a, a2])
=======
        self.assertEqual(a.type, 1)
        self.assertEqual(a.t, 1)

        a2 = Node("test3")
        l = Link(a, a2)
        self.assertEqual(l.type, 2)
        self.assertEqual(l.t, 2)
>>>>>>> 9487ac93

        # ensure type is considered immutable
        self.assertRaises(AttributeError, setattr, l, "type", 5)
        self.assertRaises(AttributeError, setattr, a, "type", 5)

        self.assertEqual(l.type_name, "Link")
        self.assertEqual(a.type_name, "Node")


    def test_strings(self):
        # set up a link and atoms
        tv = TruthValue(0.5, 0.8)
        a1 = Node("test1", tv)

        a2 = Node("test2")
        a2.av = {"sti": 10, "lti": 1, "vlti": True}
        a2.tv = TruthValue(0.1, 0.3)

        l = Link(a1, a2)

        space_uuid = self.space.uuid

        # test string representation
        a1_expected = "(Node \"test1\") ; [{0}][{1}]\n".format(str(a1.value()), space_uuid)
        a1_expected_long = \
            "(Node \"test1\" (stv 0.500000 0.800000)) ; [{0}][{1}]\n"\
            .format(str(a1.value()), space_uuid)

        a2_expected = "(Node \"test2\") ; [{0}][{1}]\n".format(str(a2.value()), space_uuid)
        a2_expected_long = \
            "(Node \"test2\" (av 10 1 1) (stv 0.100000 0.300000)) ; [{0}][{1}]\n"\
            .format(str(a2.value()), space_uuid)

        l_expected = \
            "(Link\n  {0}  {1}) ; [{2}][{3}]\n"\
            .format(a1_expected, a2_expected, str(l.value()), space_uuid)
        l_expected_long = \
            "(Link\n  {0}  {1}) ; [{2}][{3}]\n"\
            .format(a1_expected_long, a2_expected_long, str(l.value()), space_uuid)

        self.assertEqual(str(a1), a1_expected)
        self.assertEqual(a1.long_string(), a1_expected_long)
        self.assertEqual(str(a2), a2_expected)
        self.assertEqual(a2.long_string(), a2_expected_long)
        self.assertEqual(str(l), l_expected)
        self.assertEqual(l.long_string(), l_expected_long)

class TypeTest(TestCase):

    def test_is_a(self):
        self.assertTrue(is_a(types.ConceptNode, types.Node))
        self.assertTrue(is_a(types.ConceptNode, types.Atom))

        self.assertTrue(is_a(types.ListLink, types.Link))
        self.assertTrue(is_a(types.ListLink, types.Atom))

        self.assertFalse(is_a(types.Link, types.Node))

    def test_get_type(self):
        self.assertEqual(get_type("ConceptNode"), types.ConceptNode)
        self.assertEqual(get_type(""), types.NO_TYPE)
        self.assertRaises(TypeError, get_type, 1)

    def test_get_type_name(self):
        self.assertEqual(get_type_name(types.Node), "Node")
        self.assertEqual(get_type_name(2231), "")
        self.assertEqual(get_type_name(types.NO_TYPE), "")<|MERGE_RESOLUTION|>--- conflicted
+++ resolved
@@ -366,10 +366,6 @@
         # test get out
         a = Node("test2")
 
-<<<<<<< HEAD
-        a2 = self.space.add_node(types.Node, "test3")
-        l = self.space.add_link(types.Link, [a, a2])
-=======
         self.assertEqual(a.type, 1)
         self.assertEqual(a.t, 1)
 
@@ -377,7 +373,6 @@
         l = Link(a, a2)
         self.assertEqual(l.type, 2)
         self.assertEqual(l.t, 2)
->>>>>>> 9487ac93
 
         # ensure type is considered immutable
         self.assertRaises(AttributeError, setattr, l, "type", 5)
