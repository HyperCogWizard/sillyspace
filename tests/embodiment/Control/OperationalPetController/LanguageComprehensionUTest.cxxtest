--- conflicted
+++ resolved
@@ -98,11 +98,7 @@
         TSM_ASSERT_EQUALS("Failed to load scheme file", 0, rc);
         rc = load_scm_file(OPENCOG_SOURCE_DIR"/opencog/embodiment/scm/command-resolution-rules.scm");
         TSM_ASSERT_EQUALS("Failed to load scheme file", 0, rc);
-<<<<<<< HEAD
-        rc = load_scm_file(OPENCOG_SOURCE_DIR"/opencog/embodiment/scm/question-answering-rules.scm");
-=======
         rc = load_scm_file(OPENCOG_SOURCE_DIR"/opencog/embodiment/scm/question-answering.scm");
->>>>>>> 59a283cb
         TSM_ASSERT_EQUALS("Failed to load scheme file", 0, rc);
 
         
@@ -233,7 +229,10 @@
         
         AtomSpaceUtil::setPredicateValue( *this->atomSpace, "next", SimpleTruthValue( 0.6, 1.0), ball4, petNode );
         AtomSpaceUtil::setPredicateValue( *this->atomSpace, "next", SimpleTruthValue( 0.6, 1.0), petNode, ball4 );
-        
+       
+
+        //load the frames2reles rules
+         FramesToRelexRuleEngine::instance().loadRules (OPENCOG_SOURCE_DIR"/opencog/embodiment/Control/OperationalPetController/frames2relex-rules.txt" );
     }
 
     ~LanguageComprehensionUTest( ) 
@@ -255,7 +254,7 @@
 
     void testResolution( ) 
     {
-        /*
+        
         // first call it without sentence to parse
         this->language->solveLatestSentenceReference( );
         // testing: grab the red ball
@@ -422,18 +421,9 @@
             TS_ASSERT( this->atomSpace->getTV( execLink ).getMean( ) > 0 );
             TS_ASSERT( execLink != Handle::UNDEFINED );
         }
-        */
+        
     } 
 
-    
-    void testQuestionAnswering( void )
-    {
-    //    int rc = load_scm_file(OPENCOG_SOURCE_DIR"/tests/scm/are_you_angry.scm");
-    //    TSM_ASSERT_EQUALS("Failed to load scheme file", 0, rc);
-    //    this->language->solveLatestSentenceReference( );
-    //    this->language->answerLatestQuestion( );
-        
-    }
     
     void testQuestionAnswering( void )
     {
@@ -468,7 +458,11 @@
                                                    "latestQuestionFrames", 
                                                    atomSpace->getHandle( PREDICATE_NODE, "storedEntity3")
                                                    ) )
-    }
+          
+        std::string output = this->language->resolveFrames2Relex( );
+
+
+    }    
     
     /*
     //    void testRealSituation( void ) 
@@ -516,7 +510,7 @@
 
         std::string output = this->language->resolveFrames2Relex( );
         TS_ASSERT(output != "");
-        printf( "Saida Relex: %s\n",output.c_str() );
+        logger().debug("testFrames2Relex - Relex Output for relex-question1.scm input: %s",output.c_str() );
 
         //yes
         rc = load_scm_file(OPENCOG_SOURCE_DIR"/tests/scm/relex-question2.scm");
@@ -524,7 +518,7 @@
 
         output = this->language->resolveFrames2Relex( );
         TS_ASSERT(output != "");
-        printf( "Saida Relex: %s\n",output.c_str() );
+        logger().debug("testFrames2Relex - Relex Output for relex-question2.scm input: %s",output.c_str() );
 
         //no
         rc = load_scm_file(OPENCOG_SOURCE_DIR"/tests/scm/relex-question3.scm");
@@ -532,8 +526,7 @@
 
         output = this->language->resolveFrames2Relex( );
         TS_ASSERT(output != "");
-        printf( "Saida Relex: %s\n",output.c_str() );
-
+        logger().debug("testFrames2Relex - Relex Output for relex-question3.scm input: %s",output.c_str() );
 
         //hungry
         rc = load_scm_file(OPENCOG_SOURCE_DIR"/tests/scm/relex-question4.scm");
@@ -541,9 +534,16 @@
 
         output = this->language->resolveFrames2Relex( );
         TS_ASSERT(output != "");
-        printf( "Saida Relex: %s\n",output.c_str() );
-        
-
+        logger().debug("testFrames2Relex - Relex Output for relex-question4.scm input: %s",output.c_str() );
+       
+        //two colors
+        rc = load_scm_file(OPENCOG_SOURCE_DIR"/tests/scm/relex-question5.scm");
+        TSM_ASSERT_EQUALS("Failed to load scheme file", 0, rc);          
+
+        output = this->language->resolveFrames2Relex( );
+        TS_ASSERT(output != "");
+        logger().debug("testFrames2Relex - Relex Output for relex-question5.scm input: %s",output.c_str() );
+  
         //expect that questions above were already answered
         output = this->language->resolveFrames2Relex( );
         TS_ASSERT(output == "");
